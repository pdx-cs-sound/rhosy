import re, math, mido, queue, sounddevice
import numpy as np

# For now, pick a default wave shape.
wave_shape = "saw"

# Print MIDI note events if True.
log_notes = True

# Print envelope events if True.
log_envelope = True

# Sample rate in sps. This doesn't need to be fixed: it
# could be set to the preferred rate of the audio output.
sample_rate = 48000

# Blocksize in samples to process. My desktop machine keeps
# up at this rate, which provides pretty good latency. Slower
# machines may need larger numbers.
blocksize = 64

# Pick a MIDI controller.
controllers = {
    'USB Oxygen 8 v2 MIDI 1',
}
input_name_re = re.compile(r"[^:]*:(.*) [0-9]*:[0-9]*")
inputs = mido.get_input_names()
controller_name = None
for input_name in inputs:
    m = input_name_re.fullmatch(input_name)
    if m is None:
        continue
    name = m[1]
    if name in controllers:
        controller_name = name
        break
if controller_name is None:
    print("No controller")
    exit(1)
controller = mido.open_input(controller_name)

# Return a sine wave of frequency f.
def make_sin(f):
    period = sample_rate / f
    # Need enough cycles to be able to wrap around when
    # generating a block.
    ncycles = math.ceil(blocksize / period)
    nsin = round(ncycles * period)
    t_period = np.linspace(0, ncycles * (2 * np.pi), nsin, dtype=np.float32)
    # Allow for eight notes before clipping.
    return 0.125 * np.sin(t_period)

# Return an ascending saw wave of frequency f.
def make_saw(f):
    period = sample_rate / f
    ncycles = math.ceil(blocksize / period)
    nsaw = round(ncycles * period)
    t_period = np.linspace(0, ncycles * period, nsaw, dtype=np.float32)
<<<<<<< HEAD
    # Allow for eight notes before clipping.
    return 0.125 * 2 * (t_period % period) / period - 1f
=======
    # Normalize the values to range from -1 to 1.
    saw_wave = 2 * (t_period % period) / period - 1
    # Allow for eight notes before clipping.
    return 0.125 * saw_wave
>>>>>>> 242ec4d9

# Types of waves.
wave_types = {
    "sine" : make_sin,
    "saw" : make_saw,
}

# Precalculate wave tables
notes = []
for note in range(128):
    f = 440 * 2 ** ((note - 69) / 12)
    notes.append(wave_types[wave_shape](f))

class Note:
    def __init__(self, key):
        self.t = 0
        self.key = key
        self.release_rate = None
        # Hardwire to 20ms for now.
        attack_samples = 10 * sample_rate / 1000
        self.attack_rate = 1.0 / attack_samples
        self.attack_amplitude = 0
        self.wave_table = notes[key]
        self.held = False

    # Returns a requested block of samples.
    def play(self, frame_count):
        # Cache some state.
        wave_table = self.wave_table
        t_output = self.t

        # Wrap the output as needed.
        nwave_table = len(wave_table)
        t_start = t_output % nwave_table
        t_end = (t_output + frame_count) % nwave_table
        if t_start < t_end:
            output = wave_table[t_start:t_end]
        else:
            output = np.append(wave_table[t_start:], wave_table[:t_end])

        # Handle release as needed.
        if self.release_rate and not self.held:
            if self.release_amplitude <= 0:
                if log_envelope:
                    print("finishing note", self.key, self.t)
                return None
            end_amplitude = \
                self.release_amplitude - frame_count * self.release_rate
            scale = np.linspace(
                self.release_amplitude,
                end_amplitude,
                frame_count,
            ).clip(0, 1)
            output = output * scale
            self.release_amplitude = np.max(end_amplitude, 0)

        # Handle attack as needed.
        if self.attack_rate:
            end_amplitude = \
                self.attack_amplitude + frame_count * self.attack_rate
            scale = np.linspace(
                self.attack_amplitude,
                end_amplitude,
                frame_count,
            ).clip(0, 1)
            output = output * scale
            if end_amplitude >= 1:
                if log_envelope:
                    print("finishing attack", self.key, self.t)
                self.attack_rate = None
            else:
                self.attack_amplitude = end_amplitude

        # Get the samples.
        self.t += frame_count
        return output

    # Mark the note as released and start the release timer.
    def release(self):
        if log_envelope:
            print("releasing note", self.key, self.t)
        # Hardcode release time to 100ms
        release_samples = 100 * sample_rate / 1000
        self.release_rate = 1.0 / release_samples
        self.release_amplitude = 1.0
        if self.attack_rate:
            self.release_amplitude = self.attack_amplitude
            self.attack_rate = None

    # Mark the current note as held by sustain pedal.
    def hold(self):
        self.held = True

    # Mark the current note as no longer held by sustain pedal.
    def unhold(self):
        self.held = False

# Currently playing notes.
current_notes = dict()

# Queue of MIDI messages for state changes.
command_queue = queue.SimpleQueue()

# Sustain pedal is held.
sustaining = False

# This callback is called by `sounddevice` to get some
# samples to output. It's the heart of sound generation in
# the synth.
def output_callback(out_data, frame_count, time_info, status):
    global current_notes, command_queue, sustaining

    # A non-None status indicates that something has
    # happened with sound output that shouldn't have.  This
    # is almost always an underrun due to generating samples
    # too slowly.
    if status:
        print("output callback:", status)

    while not command_queue.empty():
        mesg_type, mesg = command_queue.get()
        if mesg_type == 'note_on':
            key = mesg.note
            new_note = Note(key)
            if sustaining:
                new_note.held = True
            current_notes[key] = new_note
        elif mesg_type == 'note_off':
            key = mesg.note
            current_notes[key].release()
        elif mesg_type == 'sustain_pedal':
            sustaining = mesg.value > 0
            for note in current_notes.values():
                if sustaining:
                    note.hold()
                else:
                    note.unhold()
        else:
            raise Exception(f"bad message in command queue: {mesg_type} {mesg}")

    # Mix samples from notes.
    output = np.zeros(frame_count, dtype = np.float32)
    finished_keys = []
    for key, note in current_notes.items():
        sound = note.play(frame_count)
        if sound is None:
            finished_keys.append(key)
        else:
            output += sound

    # Remove finished notes.
    for key in finished_keys:
        del current_notes[key]

    # Note that we need the out_data slicing to *replace*
    # the data in the array.
    out_data[:] = output.reshape(frame_count,1)

# Start audio playing. Must keep up with output from here on.
output_stream = sounddevice.OutputStream(
    samplerate=sample_rate,
    channels=1,
    blocksize=blocksize,
    callback=output_callback,
)
output_stream.start()

# Block waiting for the controller (keyboard) to send a MIDI
# message, then handle it. Return False if the MIDI message
# wants the instrument (synthesizer) to stop, True otherwise.
def get_midi_event(controller):
    # Block until a MIDI message is received.
    mesg = controller.receive()

    # Select what to do based on message type.
    mesg_type = mesg.type
    # Special case: note on with velocity 0 indicates
    # note off (for older MIDI instruments).
    if mesg_type == 'note_on' and mesg.velocity == 0:
        mesg_type = 'note_off'
    # Add a note to the sound. If it is already on just
    # start it again.
    if mesg_type == 'note_on':
        key = mesg.note
        velocity = mesg.velocity / 127
        if log_notes:
            print('note on', key, mesg.velocity, round(velocity, 2))
        command_queue.put((mesg_type, mesg))
    # Remove a note from the sound. If it is already off,
    # this message will be ignored.
    elif mesg_type == 'note_off':
        key = mesg.note
        velocity = round(mesg.velocity / 127, 2)
        if log_notes:
            print('note off', key, mesg.velocity, velocity)
        command_queue.put((mesg_type, mesg))
    # Handle various controls.
    elif mesg.type == 'control_change':
        # XXX Hard-wired for "stop" key on Oxygen8.
        if mesg.control == 23:
            print('stop')
            return False
        # Change output waveform.
        #
        # XXX Hard-wired for "fast-forward" and "reverse"
        # keys on Oxygen8. Hard-coded for exactly two possible
        # waveforms.
        elif mesg.control == 21 or mesg.control == 22:
            print('program change')
            #out_osc = (out_osc + 1) % 2
        # Sustain pedal press / release.
        elif mesg.control == 64:
            print('sustain pedal', mesg.value)
            command_queue.put(('sustain_pedal', mesg))
        # Unknown control changes are logged and ignored.
        else:
            print(f"control", mesg.control, mesg.value)
    # XXX Pitchwheel is currently logged and ignored.
    elif mesg.type == 'pitchwheel':
        pitch = round(mesg.pitch / 127, 2)
        print('pitchwheel', mesg.pitch, pitch)
    else:
        print('unknown MIDI message', mesg)
    return True

# Run the instrument until the controller stop key is pressed.
while get_midi_event(controller):
    pass<|MERGE_RESOLUTION|>--- conflicted
+++ resolved
@@ -1,5 +1,8 @@
 import re, math, mido, queue, sounddevice
 import numpy as np
+
+# For now, pick a default wave shape.
+wave_shape = "saw"
 
 # For now, pick a default wave shape.
 wave_shape = "saw"
@@ -56,15 +59,8 @@
     ncycles = math.ceil(blocksize / period)
     nsaw = round(ncycles * period)
     t_period = np.linspace(0, ncycles * period, nsaw, dtype=np.float32)
-<<<<<<< HEAD
     # Allow for eight notes before clipping.
     return 0.125 * 2 * (t_period % period) / period - 1f
-=======
-    # Normalize the values to range from -1 to 1.
-    saw_wave = 2 * (t_period % period) / period - 1
-    # Allow for eight notes before clipping.
-    return 0.125 * saw_wave
->>>>>>> 242ec4d9
 
 # Types of waves.
 wave_types = {
@@ -157,7 +153,7 @@
     # Mark the current note as held by sustain pedal.
     def hold(self):
         self.held = True
-
+    
     # Mark the current note as no longer held by sustain pedal.
     def unhold(self):
         self.held = False
